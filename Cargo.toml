[package]
authors = ["Antoni Boucher <bouanto@zoho.com>"]
categories = ["asynchronous", "gui"]
name = "relm"
version = "0.1.0"

[dependencies]
futures = "^0.1.10"
gtk = "^0.1.1"

[dependencies.relm-core]
path = "relm-core"

[dev-dependencies]
base64 = "^0.4.0"
byteorder = "^1.0.0"
chrono = "^0.3.0"
gdk-pixbuf = "^0.1.1"
json = "^0.11.5"
rand = "^0.3.15"
slog-stdlog = "^1.1.0"
tokio-core = "^0.1.4"
tokio-proto = "^0.1.0"
tokio-service = "^0.1.0"
tokio-timer = "^0.1.0"
<<<<<<< HEAD
url = "^1.4.0"

[dev-dependencies.hyper]
git = "https://github.com/hyperium/hyper"
=======
twist = "^0.5.0"
url = "^1.4.0"
>>>>>>> dcfd1b8b
<|MERGE_RESOLUTION|>--- conflicted
+++ resolved
@@ -23,12 +23,8 @@
 tokio-proto = "^0.1.0"
 tokio-service = "^0.1.0"
 tokio-timer = "^0.1.0"
-<<<<<<< HEAD
+twist = "^0.5.0"
 url = "^1.4.0"
 
 [dev-dependencies.hyper]
-git = "https://github.com/hyperium/hyper"
-=======
-twist = "^0.5.0"
-url = "^1.4.0"
->>>>>>> dcfd1b8b
+git = "https://github.com/hyperium/hyper"